use std::{
    cmp::{Ordering, Reverse},
    collections::{BinaryHeap, HashMap, HashSet},
};

use indexify_internal_api::ExecutorMetadata;
use tracing::error;

use super::{plan::TaskAllocationPlan, AllocationPlanner, AllocationPlannerResult};
use crate::state::{
    store::{ExecutorId, ExtractorName, StateMachineColumns, TaskId},
    SharedState,
};

type MinHeap<T> = BinaryHeap<Reverse<T>>;

/// Represents the load of an executor, used to prioritize executors for task
/// allocation.
///
/// Example usage:
/// ```no_run
/// let load = ExecutorLoad {
///   executor_id: "executor1".to_string(),
///   running_task_count: 5,
/// };
/// let mut heap = BinaryHeap::new();
/// heap.push(Reverse(load));
/// ```
#[derive(Debug, Clone)]
struct ExecutorLoad {
    // The unique identifier of the executor.
    executor_id: ExecutorId,
    // Current count of tasks being processed by the executor.
    running_task_count: usize,
}

impl Ord for ExecutorLoad {
    /// Compares two `ExecutorLoad` instances to establish their ordering based
    /// on load, with a lower load being ranked higher.
    ///
    /// Note on Binary Heap initialization: By default, Rust's binary heap is a
    /// max-heap, meaning that elements with a greater value according to
    /// the `Ord` trait are given higher priority. However, for load
    /// balancing, we want executors with fewer tasks (i.e., a lower load)
    /// to have higher priority. To achieve this, use the `Reverse`
    /// wrapper when inserting `ExecutorLoad` instances into the heap. This
    /// inverts the comparison logic defined here, turning the heap into a
    /// min-heap. As a result, executors with the smallest
    /// `running_task_count` (or however the executor load ranking is defined)
    /// are prioritized for receiving new tasks.
    ///
    /// Keep this method aligned with the load balancing strategy. If
    /// additional factors should be considered in the future, incorporate them
    /// here, keeping in mind the inverted logic due to the `Reverse`
    /// wrapper.
    fn cmp(&self, other: &Self) -> Ordering {
        // Compare the running task count to establish the ordering. `.cmp` is
        // equivalent to <=>, and it returns a corresponding Ordering.
        self.running_task_count.cmp(&other.running_task_count)
    }
}

impl PartialOrd for ExecutorLoad {
    fn partial_cmp(&self, other: &Self) -> Option<Ordering> {
        Some(self.cmp(other))
    }
}

impl Eq for ExecutorLoad {}

impl PartialEq for ExecutorLoad {
    fn eq(&self, other: &Self) -> bool {
        self.running_task_count == other.running_task_count && self.executor_id == other.executor_id
    }
}

/// See comment for `plan_allocations` method for more details.
pub struct LoadAwareDistributor {
    shared_state: SharedState,
}

impl LoadAwareDistributor {
    pub fn new(shared_state: SharedState) -> Self {
        Self { shared_state }
    }

    /// Groups task IDs by their associated extractors.
    ///
    /// This function examines all unfinished tasks, filtering them by the
    /// provided task IDs, and then groups them by their extractor name.
    /// Only extractors with at least one matching task ID are included in
    /// the result.
    ///
    /// # Parameters
    /// - `task_ids`: A set of `TaskId` representing the task IDs to be grouped.
    ///
    /// # Returns
    /// A `HashMap` where each key is an `ExtractorName` associated with a
    /// `HashSet` of `TaskId` that represents the grouped task IDs for that
    /// extractor.
    async fn group_tasks_by_extractor<'a>(
        &self,
        task_ids: &'a HashSet<TaskId>,
    ) -> HashMap<ExtractorName, HashSet<TaskId>> {
        // let sm = self.shared_state.indexify_state.read().await;

        // Initialize the result HashMap to collect the filtered task IDs by extractor.
        let mut result = HashMap::new();
        for (extractor, extractor_task_ids) in self
            .shared_state
            .get_unfinished_tasks_by_extractor()
            .await
            .iter()
        {
            let filtered_task_ids: HashSet<TaskId> =
                extractor_task_ids.intersection(task_ids).cloned().collect();
            if !filtered_task_ids.is_empty() {
                // Only insert if there are actually task IDs to avoid empty entries.
                result.insert(extractor.clone(), filtered_task_ids);
            }
        }
        result
    }

    /// This method creates a mapping from extractor names to min-heaps
    /// (priority queues) of executors, sorted by their current load.
    ///
    /// The load of an executor is determined by the number of tasks it is
    /// currently running, allowing for efficient selection of the least loaded
    /// executor for task allocation. "Pop"-ing from the heap will yield the
    /// executor with the least load, and "push"-ing an updated
    /// load back into the heap will maintain the min-heap property.
    ///
    /// # Returns
    /// Returns a `HashMap` where each key is a `String` representing the
    /// extractor name, and each value is a `BinaryHeap<Reverse<ExecutorLoad>>`
    /// representing the priority queue of executors by their load for that
    /// extractor.
    ///
    /// # Errors
    /// Logs an error if an executor referenced in the running task count is not
    /// found in the executors table, indicating a potential inconsistency
    /// in the application's state management.
    async fn initialize_executor_load_min_heaps_by_extractor(
        &self,
    ) -> HashMap<ExtractorName, MinHeap<ExecutorLoad>> {
        let mut executors_load_min_heap: HashMap<ExtractorName, MinHeap<ExecutorLoad>> =
            HashMap::new();
        // Retrieve the current running task count for each executor from the shared
        // state.
        let executor_running_task_count = self.shared_state.get_executor_running_task_count().await;

        // Populate the executors' load heap for each extractor based on the current
        // running tasks.
        for executor_id in executor_running_task_count.keys() {
            let executor = self
                .shared_state
                .state_machine
                .get_from_cf::<ExecutorMetadata, _>(StateMachineColumns::Executors, executor_id)
                .await
                .map(|opt| {
                    if opt.is_none() {
                        error!("Executor with id {} not found", executor_id);
                    }
                    opt
                })
                .unwrap_or(None);
            match executor {
                Some(executor) => {
                    let extractor_name = executor.extractor.name.clone();

                    let running_task_count = executor_running_task_count
                        .get(executor_id)
                        .cloned()
                        .unwrap_or_default();

                    // Update or create the heap for the extractor and add the executor's load.
                    executors_load_min_heap
                        .entry(extractor_name)
                        .or_default()
                        // use `Reverse` here to make it a min-heap
                        .push(Reverse(ExecutorLoad {
                            executor_id: executor_id.clone(),
                            running_task_count,
                        }));
                }
                None => {
                    // Inconsistency: an executor is in the running task count but not in
                    // the executors table.
                    error!(
                        "Executor '{}' not found in executors table - this shouldn't be possible.",
                        executor_id
                    );
                }
            }
        }
        executors_load_min_heap
    }
}

#[async_trait::async_trait]
impl AllocationPlanner for LoadAwareDistributor {
    /// Plans task allocations across available executors based on current load
    /// and task extractor requirements.
    ///
    /// This method asynchronously calculates an allocation plan for a set of
    /// tasks, aiming to distribute the tasks evenly across executors based
    /// on their current load and the specific extractors the tasks require.
    ///
    /// Calculation of executor priority is handled by the implementation of
    /// `Ord` for `ExecutorLoad`. A min-heap is used to keep track of the
    /// running task count for each executor, updated as tasks are allocated.
    ///
    /// # Parameters
    /// - `task_ids`: A `HashSet` of `TaskId` representing the tasks to be
    ///   allocated. Each `TaskId` is unique and corresponds to a specific task
    ///   that requires execution.
    ///
    /// # Returns
    /// Returns an `AllocationPlannerResult`, which is a result type that wraps
    /// a `TaskAllocationPlan`. The `TaskAllocationPlan` itself is a
    /// `HashMap` of `TaskId` to `ExecutorId`. If no tasks are provided (i.e.,
    /// the `HashSet` is empty), the method returns an empty
    /// `TaskAllocationPlan`.
    async fn plan_allocations(&self, task_ids: HashSet<TaskId>) -> AllocationPlannerResult {
        // Early return if there are no tasks to allocate
        if task_ids.is_empty() {
            return Ok(TaskAllocationPlan(HashMap::new()));
        }

        // Group tasks by their required extractor. This allows targeting a subset of
        // executors rather than iterating over all of them.
        let tasks_by_extractor = self.group_tasks_by_extractor(&task_ids).await;

        // Initialize a mapping from extractor names to priority queues (min-heaps) of
        // executors based on their load.
        let mut executor_load_min_heaps_by_extractor: HashMap<
            ExtractorName,
            MinHeap<ExecutorLoad>,
        > = self.initialize_executor_load_min_heaps_by_extractor().await;

        // Prepare the allocation plan structure to record task assignments.
        let mut plan = TaskAllocationPlan(HashMap::new());

        for (extractor_name, task_ids) in tasks_by_extractor.iter() {
            // Attempt to retrieve the min-heap of executor loads for the current extractor.
            // If no heap is found (an invariant violation), log an error and skip to the
            // next extractor.
            let heap = match executor_load_min_heaps_by_extractor.get_mut(extractor_name) {
                Some(heap) => heap,
                None => {
                    // Logging at error level because this situation indicates a logic error
                    // that should be investigated.
                    error!("No matching executor found for extractor '{}'. This shouldn't be possible.", extractor_name);
                    continue;
                }
            };
            // Iterate over each task ID assigned to the current extractor.
            for task_id in task_ids.iter() {
                // Attempt to pop the executor with the least load from the heap.
                match heap.pop() {
                    Some(executor_load) => {
                        // If an executor is found, assign the task to it and increment its load.
                        // Then, push the updated load back into the heap to maintain the min-heap
                        // property.
                        plan.0
                            .insert(task_id.clone(), executor_load.0.executor_id.clone());
                        let mut load = executor_load.0;
                        load.running_task_count += 1;
                        heap.push(Reverse(load));
                    }
                    None => {
                        // If no executor is available for this task, log an error.
                        // This case might require attention to ensure tasks are not left unhandled.
                        error!("No matching executor found for task: {}", task_id);
                    }
                }
            }
        }

        Ok(plan)
    }
}

#[cfg(test)]
mod tests {
    use std::{collections::HashMap, sync::Arc, time::Instant};

    use indexify_internal_api as internal_api;
    use internal_api::{ContentMetadata, ContentMetadataId};
    use serde_json::json;

    use super::*;
    use crate::{server_config::ServerConfig, state::App, test_util::db_utils::mock_extractor};

    fn create_task(
        id: &str,
        extractor: &str,
        policy: &str,
        content: ContentMetadata,
    ) -> internal_api::Task {
        internal_api::Task {
            id: id.to_string(),
            extractor: extractor.to_string(),
            extraction_policy_id: policy.to_string(),
            output_index_table_mapping: HashMap::new(),
            namespace: "default".to_string(),
            content_metadata: content,
            input_params: json!(null),
            outcome: internal_api::TaskOutcome::Unknown,
            index_tables: vec![],
        }
    }

    #[tokio::test]
    async fn test_min_heap_ordering() {
        // create two loads and add them both to a min-heap
        let load1 = ExecutorLoad {
            executor_id: "executor1".to_string(),
            running_task_count: 1,
        };
        let load2 = ExecutorLoad {
            executor_id: "executor2".to_string(),
            running_task_count: 2,
        };
        let load3 = ExecutorLoad {
            executor_id: "executor3".to_string(),
            running_task_count: 13,
        };
        let load4 = ExecutorLoad {
            executor_id: "executor4".to_string(),
            running_task_count: 4,
        };
        let mut heap = BinaryHeap::new();
        heap.push(Reverse(load1));
        heap.push(Reverse(load2));
        heap.push(Reverse(load3));
        heap.push(Reverse(load4));
        // pop the first load and add 10 to it, then push it back
        let mut load1 = heap.pop().unwrap().0;
        load1.running_task_count += 10;
        heap.push(Reverse(load1));
        // pop the second load and add 5 to it, then push it back
        let mut load2 = heap.pop().unwrap().0;
        load2.running_task_count += 4;
        heap.push(Reverse(load2));
        // pop the loads and verify that the load with the lowest value is popped first
        assert_eq!(
            heap.pop().unwrap().0,
            ExecutorLoad {
                executor_id: "executor4".to_string(),
                running_task_count: 4,
            }
        );
        assert_eq!(
            heap.pop().unwrap().0,
            ExecutorLoad {
                executor_id: "executor2".to_string(),
                running_task_count: 6,
            }
        );
        assert_eq!(
            heap.pop().unwrap().0,
            ExecutorLoad {
                executor_id: "executor1".to_string(),
                running_task_count: 11,
            }
        );
        assert_eq!(
            heap.pop().unwrap().0,
            ExecutorLoad {
                executor_id: "executor3".to_string(),
                running_task_count: 13,
            }
        );
    }

    #[tokio::test]
    #[tracing_test::traced_test]
    async fn test_plan_allocations_empty() -> Result<(), anyhow::Error> {
        let config = Arc::new(ServerConfig::default());
        std::fs::remove_dir_all(config.state_store.clone().path.unwrap()).unwrap();
        let garbage_collector = crate::garbage_collector::GarbageCollector::new();
        let shared_state = App::new(
            config.clone(),
            None,
            Arc::clone(&garbage_collector),
            &config.coordinator_addr,
        )
        .await
        .unwrap();
        shared_state.initialize_raft().await.unwrap();

        let task_ids: HashSet<TaskId> = shared_state
            .state_machine
            .get_all_rows_from_cf::<internal_api::Task>(StateMachineColumns::Tasks)
            .await?
            .into_iter()
            .map(|(_, task)| task.id.clone())
            .collect();

        // it's a blank slate, so allocation should result in no tasks being allocated
        let distributor = LoadAwareDistributor::new(shared_state.clone());

        let result = distributor.plan_allocations(task_ids).await;
        assert!(result.is_ok());
        // should be empty
        assert_eq!(result.unwrap().0.len(), 0);
        Ok(())
    }

    #[tokio::test]
    #[tracing_test::traced_test]
    async fn test_allocate_task() -> Result<(), anyhow::Error> {
        let config = Arc::new(ServerConfig::default());
        std::fs::remove_dir_all(config.state_store.clone().path.unwrap()).unwrap();
        let garbage_collector = crate::garbage_collector::GarbageCollector::new();
        let shared_state = App::new(
            config.clone(),
            None,
            Arc::clone(&garbage_collector),
            &config.coordinator_addr,
        )
        .await
        .unwrap();
        shared_state.initialize_raft().await.unwrap();

        // Add extractors and extractor bindings and ensure that we are creating tasks
        let state_change_id = shared_state
            .register_executor("localhost:8956", "test_executor_id", mock_extractor())
            .await?;

        let content = ContentMetadata {
<<<<<<< HEAD
            id: ContentMetadataId::new("content_id"),
=======
            id: "content_id".to_string(),
>>>>>>> fee9bece
            ..Default::default()
        };
        shared_state
            .create_content_batch(vec![content.clone()])
            .await?;
<<<<<<< HEAD

=======
>>>>>>> fee9bece
        let task = create_task("test-task", &mock_extractor().name, "test-binding", content);
        shared_state
            .create_tasks(vec![task.clone()], &state_change_id)
            .await?;

        let distributor = LoadAwareDistributor::new(shared_state.clone());
        let result = distributor
            .plan_allocations(HashSet::from([task.clone().id.clone()]))
            .await?;

        // Verify that the tasks are allocated
        assert_eq!(result.0.len(), 1);
        assert_eq!(result.0.get(&task.id).unwrap(), "test_executor_id");

        Ok(())
    }

    #[tokio::test]
    #[tracing_test::traced_test]
    async fn test_round_robin_distribution() -> Result<(), anyhow::Error> {
        let config = Arc::new(ServerConfig::default());
        std::fs::remove_dir_all(config.state_store.clone().path.unwrap()).unwrap();
        let garbage_collector = crate::garbage_collector::GarbageCollector::new();
        let shared_state = App::new(
            config.clone(),
            None,
            Arc::clone(&garbage_collector),
            &config.coordinator_addr,
        )
        .await
        .unwrap();
        shared_state.initialize_raft().await.unwrap();

        let text_extractor = {
            let mut extractor = mock_extractor();
            extractor.name = "MockTextExtractor".to_string();
            extractor.input_mime_types = vec!["text/plain".to_string()];
            extractor
        };
        let json_extractor = {
            let mut extractor = mock_extractor();
            extractor.name = "MockJsonExtractor".to_string();
            extractor.input_mime_types = vec!["application/json".to_string()];
            extractor
        };

        // register 5 text extractors and 5 json extractors. increment the port by 1 for
        // each
        let mut state_change_ids: Vec<String> = Vec::new();
        for i in 1..=5 {
            let state_change_id = shared_state
                .register_executor(
                    format!("localhost:{}", 8955 + i).as_str(),
                    format!("text_executor{}", i).as_str(),
                    text_extractor.clone(),
                )
                .await?;
            state_change_ids.push(state_change_id);
            let state_change_id = shared_state
                .register_executor(
                    format!("localhost:{}", 8965 + i).as_str(),
                    format!("json_executor{}", i).as_str(),
                    json_extractor.clone(),
                )
                .await?;
            state_change_ids.push(state_change_id);
        }

        let mut tasks = Vec::new();
        let mut content = Vec::new();
        // Crate the tasks
        for i in 1..=50 {
            let content1 = ContentMetadata {
<<<<<<< HEAD
                id: ContentMetadataId::new(&format!("content_id_{}", i)),
=======
                id: format!("content_id_{}", i),
>>>>>>> fee9bece
                ..Default::default()
            };
            let task1 = create_task(
                &format!("test-text-task-{}", i),
                "MockTextExtractor",
                "text-binding",
                content1.clone(),
            );

            let content2 = ContentMetadata {
<<<<<<< HEAD
                id: ContentMetadataId::new(&format!("content_id_{}", i + 50)),
=======
                id: format!("content_id_{}", i + 50),
>>>>>>> fee9bece
                ..Default::default()
            };
            let task2 = create_task(
                &format!("test-json-task-{}", i),
                "MockJsonExtractor",
                "json-binding",
                content2.clone(),
            );
            tasks.push(task1);
            tasks.push(task2);
            content.push(content1);
            content.push(content2);
        }
        shared_state.create_content_batch(content).await?;
<<<<<<< HEAD

=======
>>>>>>> fee9bece
        shared_state
            .create_tasks(tasks.clone(), state_change_ids.first().unwrap())
            .await?;

        let distributor = LoadAwareDistributor::new(shared_state.clone());
        let result = distributor
            .plan_allocations(tasks.clone().into_iter().map(|t| t.id).collect())
            .await?;
        let mapped_result = result.into_tasks_by_executor();

        // every executor should have 20 tasks
        for i in 1..=5 {
            let executor_id = format!("text_executor{}", i);
            assert_eq!(
                mapped_result.get(&executor_id).unwrap().len(),
                10,
                "unbalanced for executor: {}",
                executor_id
            );
        }
        for i in 1..=5 {
            let executor_id = format!("json_executor{}", i);
            assert_eq!(
                mapped_result.get(&executor_id).unwrap().len(),
                10,
                "unbalanced for executor: {}",
                executor_id
            );
        }

        Ok(())
    }

    //  NOTE: This test has been temporarily commented out because there is no good
    // way to call a mut method  on the App state because that returns data
    // wrapped in an Arc. However, here we are calling
    // insert_executor_running_task_count  which takes a mutable reference to
    // self. It's not worth changing the design for this since this is a function
    // required only for tests  Need to find a way to increment the executor
    // running task count without having to expose it on the App interface

    // #[tokio::test]
    // async fn test_balance_imbalanced_executors() -> Result<(), anyhow::Error> {
    //     let config = Arc::new(ServerConfig::default());
    //     std::fs::remove_dir_all(config.state_store.clone().path.unwrap()).
    // unwrap();     let shared_state = App::new(config, None).await.unwrap();
    //     shared_state.initialize_raft().await.unwrap();

    //     let text_extractor = {
    //         let mut extractor = mock_extractor();
    //         extractor.name = "MockTextExtractor".to_string();
    //         extractor.input_mime_types = vec!["text/plain".to_string()];
    //         extractor
    //     };
    //     let json_extractor = {
    //         let mut extractor = mock_extractor();
    //         extractor.name = "MockJsonExtractor".to_string();
    //         extractor.input_mime_types = vec!["application/json".to_string()];
    //         extractor
    //     };

    //     // register 5 text extractors and 5 json extractors. increment the port
    // by 1 for     // each
    //     let mut state_change_ids: Vec<String> = Vec::new();
    //     for i in 1..=5 {
    //         let state_change_id = shared_state
    //             .register_executor(
    //                 format!("localhost:{}", 8955 + i).as_str(),
    //                 format!("text_executor{}", i).as_str(),
    //                 text_extractor.clone(),
    //             )
    //             .await?;
    //         state_change_ids.push(state_change_id);
    //         let state_change_id = shared_state
    //             .register_executor(
    //                 format!("localhost:{}", 8965 + i).as_str(),
    //                 format!("json_executor{}", i).as_str(),
    //                 json_extractor.clone(),
    //             )
    //             .await?;
    //         state_change_ids.push(state_change_id);
    //     }

    //     let mut tasks = Vec::new();
    //     // Create the tasks
    //     for i in 1..=100 {
    //         let task1 = create_task(
    //             &format!("test-text-task-{}", i),
    //             "MockTextExtractor",
    //             "text-binding",
    //         );
    //         let task2 = create_task(
    //             &format!("test-json-task-{}", i),
    //             "MockJsonExtractor",
    //             "json-binding",
    //         );
    //         tasks.push(task1);
    //         tasks.push(task2);
    //     }
    //     shared_state
    //         .create_tasks(tasks.clone(), state_change_ids.first().unwrap())
    //         .await?;

    //     // arbitrarily increase the load on the first text executor and json
    // executor     shared_state
    //         .insert_executor_running_task_count("text_executor1", 20)
    //         .await;
    //     shared_state
    //         .insert_executor_running_task_count("json_executor1", 20)
    //         .await;

    //     let distributor = LoadAwareDistributor::new(shared_state.clone());
    //     let result = distributor
    //         .plan_allocations(tasks.clone().into_iter().map(|t| t.id).collect())
    //         .await?;

    //     // Verify that the tasks are allocated
    //     assert_eq!(result.clone().0.len(), 200);
    //     let mapped_result = result.into_tasks_by_executor();

    //     // every executor should have 24 tasks
    //     // except for the first text executor, which will only receive 4 tasks
    //     for i in 1..=5 {
    //         let executor_id = format!("text_executor{}", i);
    //         assert_eq!(
    //             mapped_result.get(&executor_id).unwrap().len(),
    //             if i == 1 { 4 } else { 24 },
    //             "unbalanced for executor: {}",
    //             executor_id
    //         );
    //     }
    //     // every executor should have 24 tasks
    //     // except for the first json executor, which will only receive 4 tasks
    //     for i in 1..=5 {
    //         let executor_id = format!("json_executor{}", i);
    //         assert_eq!(
    //             mapped_result.get(&executor_id).unwrap().len(),
    //             if i == 1 { 4 } else { 24 },
    //             "unbalanced for executor: {}",
    //             executor_id
    //         );
    //     }

    //     Ok(())
    // }

    /// Test setup can take a long time, so keep the number of tasks low.
    /// Previously it distributed 500,000 tasks in 2.7 seconds, but
    /// setup took almost 7 minutes.
    #[tokio::test]
    async fn test_benchmark() -> Result<(), anyhow::Error> {
        // let total_tasks = 500_000;
        let total_tasks = 1000;

        // total_tasks should be divisible by 200
        assert_eq!(total_tasks % 200, 0);
        let config = Arc::new(ServerConfig::default());
        std::fs::remove_dir_all(config.state_store.clone().path.unwrap()).unwrap();
        let garbage_collector = crate::garbage_collector::GarbageCollector::new();
        let shared_state = App::new(
            config.clone(),
            None,
            Arc::clone(&garbage_collector),
            &config.coordinator_addr,
        )
        .await
        .unwrap();
        shared_state.initialize_raft().await.unwrap();

        let text_extractor = {
            let mut extractor = mock_extractor();
            extractor.name = "MockTextExtractor".to_string();
            extractor.input_mime_types = vec!["text/plain".to_string()];
            extractor
        };
        let json_extractor = {
            let mut extractor = mock_extractor();
            extractor.name = "MockJsonExtractor".to_string();
            extractor.input_mime_types = vec!["application/json".to_string()];
            extractor
        };

        let text_executors = {
            let mut executors = Vec::new();
            for i in 1..=(total_tasks / 25) {
                let addr = format!("localhost:{}", 8955 + i);
                let name = format!("text_executor{}", i);
                executors.push((addr, name));
            }
            executors
        };
        let state_change_ids: Vec<String> =
            futures::future::join_all((1..=(total_tasks / 25)).map(|i| {
                shared_state.register_executor(
                    text_executors[i - 1].0.as_str(),
                    text_executors[i - 1].1.as_str(),
                    text_extractor.clone(),
                )
            }))
            .await
            .into_iter()
            .map(|res| res.unwrap())
            .collect();
        let json_executors = {
            let mut executors = Vec::new();
            for i in 1..=(total_tasks / 25) {
                let addr = format!("localhost:{}", 8965 + i);
                let name = format!("json_executor{}", i);
                executors.push((addr, name));
            }
            executors
        };
        futures::future::join_all((1..=(total_tasks / 25)).map(|i| {
            shared_state.register_executor(
                json_executors[i - 1].0.as_str(),
                json_executors[i - 1].1.as_str(),
                json_extractor.clone(),
            )
        }))
        .await;

        let mut tasks = Vec::new();
        let mut content = Vec::new();
        // Crate the tasks
        for i in 1..=500 {
            let content1 = ContentMetadata {
<<<<<<< HEAD
                id: ContentMetadataId::new(&format!("content_id_{}", i)),
=======
                id: format!("content_id_{}", i),
>>>>>>> fee9bece
                ..Default::default()
            };
            let task1 = create_task(
                &format!("test-text-task-{}", i),
                "MockTextExtractor",
                "text-binding",
                content1.clone(),
            );

            let content2 = ContentMetadata {
<<<<<<< HEAD
                id: ContentMetadataId::new(&format!("content_id_{}", i + 500)),
=======
                id: format!("content_id_{}", i + 500),
>>>>>>> fee9bece
                ..Default::default()
            };
            let task2 = create_task(
                &format!("test-json-task-{}", i),
                "MockJsonExtractor",
                "json-binding",
                content2.clone(),
            );
            tasks.push(task1);
            tasks.push(task2);
            content.push(content1);
            content.push(content2);
        }
        shared_state.create_content_batch(content).await?;
<<<<<<< HEAD

=======
>>>>>>> fee9bece
        shared_state
            .create_tasks(tasks.clone(), state_change_ids.first().unwrap())
            .await?;

        let distributor = LoadAwareDistributor::new(shared_state.clone());
        // start the timer
        let task_ids = tasks.clone().into_iter().map(|t| t.id).collect();
        let start = Instant::now();
        let result = distributor.plan_allocations(task_ids).await?;
        // stop the timer
        let duration = start.elapsed();

        // Verify that the tasks are allocated
        assert_eq!(result.clone().0.len(), total_tasks);
        println!(
            "Time elapsed in round_robin_distribution() is: {:?}",
            duration
        );

        Ok(())
    }
}<|MERGE_RESOLUTION|>--- conflicted
+++ resolved
@@ -293,6 +293,12 @@
     use super::*;
     use crate::{server_config::ServerConfig, state::App, test_util::db_utils::mock_extractor};
 
+    fn create_task(
+        id: &str,
+        extractor: &str,
+        policy: &str,
+        content: ContentMetadata,
+    ) -> internal_api::Task {
     fn create_task(
         id: &str,
         extractor: &str,
@@ -431,20 +437,13 @@
             .await?;
 
         let content = ContentMetadata {
-<<<<<<< HEAD
             id: ContentMetadataId::new("content_id"),
-=======
-            id: "content_id".to_string(),
->>>>>>> fee9bece
             ..Default::default()
         };
         shared_state
             .create_content_batch(vec![content.clone()])
             .await?;
-<<<<<<< HEAD
-
-=======
->>>>>>> fee9bece
+
         let task = create_task("test-task", &mock_extractor().name, "test-binding", content);
         shared_state
             .create_tasks(vec![task.clone()], &state_change_id)
@@ -515,14 +514,11 @@
 
         let mut tasks = Vec::new();
         let mut content = Vec::new();
+        let mut content = Vec::new();
         // Crate the tasks
         for i in 1..=50 {
             let content1 = ContentMetadata {
-<<<<<<< HEAD
                 id: ContentMetadataId::new(&format!("content_id_{}", i)),
-=======
-                id: format!("content_id_{}", i),
->>>>>>> fee9bece
                 ..Default::default()
             };
             let task1 = create_task(
@@ -530,14 +526,11 @@
                 "MockTextExtractor",
                 "text-binding",
                 content1.clone(),
+                content1.clone(),
             );
 
             let content2 = ContentMetadata {
-<<<<<<< HEAD
                 id: ContentMetadataId::new(&format!("content_id_{}", i + 50)),
-=======
-                id: format!("content_id_{}", i + 50),
->>>>>>> fee9bece
                 ..Default::default()
             };
             let task2 = create_task(
@@ -545,17 +538,17 @@
                 "MockJsonExtractor",
                 "json-binding",
                 content2.clone(),
+                content2.clone(),
             );
             tasks.push(task1);
             tasks.push(task2);
             content.push(content1);
             content.push(content2);
+            content.push(content1);
+            content.push(content2);
         }
         shared_state.create_content_batch(content).await?;
-<<<<<<< HEAD
-
-=======
->>>>>>> fee9bece
+
         shared_state
             .create_tasks(tasks.clone(), state_change_ids.first().unwrap())
             .await?;
@@ -779,14 +772,11 @@
 
         let mut tasks = Vec::new();
         let mut content = Vec::new();
+        let mut content = Vec::new();
         // Crate the tasks
         for i in 1..=500 {
             let content1 = ContentMetadata {
-<<<<<<< HEAD
                 id: ContentMetadataId::new(&format!("content_id_{}", i)),
-=======
-                id: format!("content_id_{}", i),
->>>>>>> fee9bece
                 ..Default::default()
             };
             let task1 = create_task(
@@ -794,14 +784,11 @@
                 "MockTextExtractor",
                 "text-binding",
                 content1.clone(),
+                content1.clone(),
             );
 
             let content2 = ContentMetadata {
-<<<<<<< HEAD
                 id: ContentMetadataId::new(&format!("content_id_{}", i + 500)),
-=======
-                id: format!("content_id_{}", i + 500),
->>>>>>> fee9bece
                 ..Default::default()
             };
             let task2 = create_task(
@@ -809,17 +796,17 @@
                 "MockJsonExtractor",
                 "json-binding",
                 content2.clone(),
+                content2.clone(),
             );
             tasks.push(task1);
             tasks.push(task2);
             content.push(content1);
             content.push(content2);
+            content.push(content1);
+            content.push(content2);
         }
         shared_state.create_content_batch(content).await?;
-<<<<<<< HEAD
-
-=======
->>>>>>> fee9bece
+
         shared_state
             .create_tasks(tasks.clone(), state_change_ids.first().unwrap())
             .await?;
