use std::{fmt, str::FromStr, sync::Arc, vec};

use anyhow::Result;
use sea_orm::DatabaseConnection;
use thiserror::Error;
use tracing::{debug, info};

use crate::{
    entity,
    persistence::{Chunk, Repository, RepositoryError, Text},
    text_splitters::{self, TextSplitterError, TextSplitterKind, TextSplitterTS},
    vectordbs, CreateIndexParams, EmbeddingGeneratorError, EmbeddingGeneratorTS, EmbeddingRouter,
    IndexDistance, VectorChunk, VectorDBTS, VectorDbError, VectorIndexConfig,
};

#[derive(Error, Debug)]
pub enum IndexError {
    #[error(transparent)]
    EmbeddingGenerator(#[from] EmbeddingGeneratorError),

    #[error(transparent)]
    VectorDb(#[from] VectorDbError),

    #[error(transparent)]
    Persistence(#[from] RepositoryError),

    #[error(transparent)]
    TextSplitter(#[from] text_splitters::TextSplitterError),

    #[error("unable to serialize unique params `{0}`")]
    UniqueParamsSerializationError(#[from] serde_json::Error),
}

pub struct IndexManager {
    vectordb: VectorDBTS,
    embedding_router: Arc<EmbeddingRouter>,
    repository: Arc<Repository>,
}

impl fmt::Debug for IndexManager {
    fn fmt(&self, f: &mut fmt::Formatter<'_>) -> fmt::Result {
        write!(f, "IndexManager {{ /* fields go here */ }}")
    }
}

pub struct CreateIndexArgs {
    pub name: String,
    pub distance: IndexDistance,
}

impl IndexManager {
    pub async fn new(
        index_config: VectorIndexConfig,
        embedding_router: Arc<EmbeddingRouter>,
        db_url: String,
    ) -> Result<Self, IndexError> {
        info!("persistence: using database: {}", &db_url);
        let repository = Arc::new(Repository::new(&db_url).await?);
        info!("vector database backend: {}", index_config.index_store);
        IndexManager::_new(repository, index_config, embedding_router)
    }

    fn _new(
        repository: Arc<Repository>,
        index_config: VectorIndexConfig,
        embedding_router: Arc<EmbeddingRouter>,
    ) -> Result<Self, IndexError> {
        let vectordb = vectordbs::create_vectordb(index_config)?;
        Ok(IndexManager {
            vectordb,
            embedding_router,
            repository,
        })
    }

    #[allow(dead_code)]
    pub fn new_with_db(
        index_config: VectorIndexConfig,
        embedding_router: Arc<EmbeddingRouter>,
        db: DatabaseConnection,
    ) -> Result<Self, IndexError> {
        let repository = Arc::new(Repository::new_with_db(db));
        IndexManager::_new(repository, index_config, embedding_router)
    }

    pub async fn create_index(
        &self,
        index_args: CreateIndexArgs,
        repository_name: &str,
        embedding_model: String,
        text_splitter: TextSplitterKind,
    ) -> Result<(), IndexError> {
        let model = self.embedding_router.get_model(&embedding_model)?;
        // This is to ensure the user is not requesting to create an index
        // with a text splitter that is not supported
        let _ = text_splitters::get_splitter(text_splitter.clone(), model.clone())?;
        let vectordb_params = CreateIndexParams {
            name: index_args.name,
            vector_dim: model.dimensions(),
            distance: index_args.distance,
            unique_params: None,
        };

        self.repository
            .create_index(
                embedding_model,
                vectordb_params,
                self.vectordb.clone(),
                text_splitter.to_string(),
                repository_name,
            )
            .await?;
        Ok(())
    }

    pub async fn load(&self, index_name: &str) -> Result<Index, IndexError> {
        let index_entity = self.repository.get_index(index_name).await?;
        let model = self
            .embedding_router
            .get_model(&index_entity.embedding_model)?;
        let text_splitter_kind = TextSplitterKind::from_str(&index_entity.text_splitter)
            .map_err(|e| TextSplitterError::UnknownSplitterKind(e.to_string()))?;
        let text_splitter = text_splitters::get_splitter(text_splitter_kind, model.clone())?;

        Index::new(
            index_name.into(),
            self.vectordb.clone(),
            self.repository.clone(),
            text_splitter,
            model.clone(),
        )
        .await
    }
}
pub struct Index {
    name: String,
    vectordb: VectorDBTS,
    repository: Arc<Repository>,
    text_splitter: TextSplitterTS,
    embedding_generator: EmbeddingGeneratorTS,
}

impl Index {
    pub async fn new(
        name: String,
        vectordb: VectorDBTS,
        repository: Arc<Repository>,
        text_splitter: TextSplitterTS,
        embedding_generator: EmbeddingGeneratorTS,
    ) -> Result<Index, IndexError> {
        Ok(Self {
            name,
            vectordb,
            repository,
            text_splitter,
            embedding_generator,
        })
    }

<<<<<<< HEAD
    pub async fn add_texts(&self, texts: Vec<Text>) -> Result<(), IndexError> {
        self.repository.add_to_index(&self.name, texts).await?;
        self.embedding_worker
            .run_once()
            .await
            .map_err(|e| IndexError::LogicError(e.to_string()))?;
        Ok(())
    }
=======
    pub async fn add_to_index(&self, content: entity::content::Model) -> Result<(), IndexError> {
        let text = content.text;
        let splitted_texts = self.text_splitter.split(&text, 1000, 0).await?;
        let embeddings = self
            .embedding_generator
            .generate_embeddings(splitted_texts.clone())
            .await?;
        let mut chunks: Vec<Chunk> = Vec::new();
        let mut vector_chunks: Vec<VectorChunk> = Vec::new();
        for (text, embedding) in splitted_texts.iter().zip(embeddings.iter()) {
            debug!("adding to index {}, text: {}", self.name, text);
            let chunk = Chunk::new(text.to_string(), content.id.clone());
            let vector_chunk =
                VectorChunk::new(chunk.chunk_id.clone(), text.to_string(), embedding.to_vec());
            chunks.push(chunk);
            vector_chunks.push(vector_chunk);
        }
        self.vectordb
            .add_embedding(&self.name, vector_chunks)
            .await?;
        self.repository
            .create_chunks(&content.id, chunks, &self.name)
            .await?;
>>>>>>> e83cfcc1

        Ok(())
    }

    pub async fn search(&self, query: &str, k: u64) -> Result<Vec<Text>, IndexError> {
        let query_embedding = self
            .embedding_generator
            .generate_embeddings(vec![query.into()])
            .await?
            .get(0)
            .unwrap()
            .to_owned();
        let results = self
            .vectordb
            .search(self.name.clone(), query_embedding, k)
            .await?;
        let mut index_search_results = Vec::new();
        for result in results {
            let chunk = self.repository.chunk_with_id(&result.chunk_id).await?;
            let search_result = Text {
                text: chunk.text,
                metadata: chunk.metadata,
            };
            index_search_results.push(search_result);
        }
        Ok(index_search_results)
    }
}

#[cfg(test)]
mod tests {
    use super::*;
    use std::collections::HashMap;
    use std::env;

    use crate::data_repository_manager::DataRepositoryManager;
    use crate::persistence::{DataRepository, Text};
    use crate::test_util;
    use crate::test_util::db_utils::create_index_manager;

    #[tokio::test]
    #[tracing_test::traced_test]
    async fn test_qdrant_search_basic() {
        env::set_var("RUST_LOG", "debug");
        let index_name = "default/default";
        let db = test_util::db_utils::create_db().await.unwrap();
        let (index_manager, embedding_runner) = create_index_manager(db.clone(), index_name).await;
        let repository_manager =
            DataRepositoryManager::new_with_db(db.clone(), index_manager.clone());
        repository_manager
            .sync(&DataRepository::default())
            .await
            .unwrap();
        repository_manager
            .add_texts(
                "default",
                vec![
                    Text {
                        text: "hello world".into(),
                        metadata: HashMap::new(),
                    },
                    Text {
                        text: "hello pipe".into(),
                        metadata: HashMap::new(),
                    },
                    Text {
                        text: "nba".into(),
                        metadata: HashMap::new(),
                    },
                ],
                None,
            )
            .await
            .unwrap();
        repository_manager
            .add_texts(
                "default",
                vec![Text {
                    text: "hello world".into(),
                    metadata: HashMap::new(),
                }],
                None,
            )
            .await
            .unwrap();

        embedding_runner._sync_repo("default").await.unwrap();
        let index = index_manager.load("default/default").await.unwrap();
        let result = index.search("pipe", 1).await.unwrap();
        assert_eq!(1, result.len())
    }
}<|MERGE_RESOLUTION|>--- conflicted
+++ resolved
@@ -157,16 +157,6 @@
         })
     }
 
-<<<<<<< HEAD
-    pub async fn add_texts(&self, texts: Vec<Text>) -> Result<(), IndexError> {
-        self.repository.add_to_index(&self.name, texts).await?;
-        self.embedding_worker
-            .run_once()
-            .await
-            .map_err(|e| IndexError::LogicError(e.to_string()))?;
-        Ok(())
-    }
-=======
     pub async fn add_to_index(&self, content: entity::content::Model) -> Result<(), IndexError> {
         let text = content.text;
         let splitted_texts = self.text_splitter.split(&text, 1000, 0).await?;
@@ -190,7 +180,6 @@
         self.repository
             .create_chunks(&content.id, chunks, &self.name)
             .await?;
->>>>>>> e83cfcc1
 
         Ok(())
     }
