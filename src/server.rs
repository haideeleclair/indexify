--- conflicted
+++ resolved
@@ -7,9 +7,7 @@
     http::StatusCode,
     response::{IntoResponse, Response},
     routing::{delete, get, post},
-    Extension,
-    Json,
-    Router,
+    Extension, Json, Router,
 };
 use axum_otel_metrics::HttpMetricsLayerBuilder;
 use axum_server::Handle;
@@ -18,10 +16,7 @@
 use hyper::{header::CONTENT_TYPE, Method};
 use indexify_internal_api as internal_api;
 use indexify_proto::indexify_coordinator::{
-    self,
-    GcTaskAcknowledgement,
-    ListStateChangesRequest,
-    ListTasksRequest,
+    self, GcTaskAcknowledgement, ListStateChangesRequest, ListTasksRequest,
 };
 use rust_embed::RustEmbed;
 use tokio::{
@@ -143,7 +138,6 @@
             blob_storage.clone(),
             coordinator_client.clone(),
         ));
-<<<<<<< HEAD
         let ingestion_server_id = nanoid!(16);
 
         self.start_gc_tasks_stream(
@@ -152,8 +146,6 @@
             data_manager.clone(),
             shutdown_rx.clone(),
         );
-=======
->>>>>>> b71b16e7
         let namespace_endpoint_state = NamespaceEndpointState {
             data_manager: data_manager.clone(),
             coordinator_client: coordinator_client.clone(),
